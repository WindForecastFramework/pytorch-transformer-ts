from typing import Any, Dict, Iterable, List, Optional
import logging

import polars as pl
import numpy as np

import torch
from gluonts.core.component import validated
from gluonts.dataset.common import Dataset
from gluonts.dataset.field_names import FieldName
from gluonts.dataset.loader import as_stacked_batches
from gluonts.itertools import Cyclic
from gluonts.time_feature import TimeFeature, time_features_from_frequency_str
from gluonts.torch.model.estimator import PyTorchLightningEstimator
from gluonts.torch.model.predictor import PyTorchPredictor
from gluonts.transform import (
    AddAgeFeature,
    AddObservedValuesIndicator,
    AddTimeFeatures,
    AsNumpyArray,
    AsLazyFrame,
    Chain,
    ExpectedNumInstanceSampler,
    InstanceSplitter,
    RemoveFields,
    SetField,
    TestSplitSampler,
    Transformation,
    ValidationSplitSampler,
    VstackFeatures
)
from gluonts.transform.sampler import InstanceSampler
# from gluonts.transform.field import RenameFields
from gluonts.model.forecast_generator import SampleForecastGenerator

from .module import TACTiS2Model
from .lightning_module import TACTiS2LightningModule

# Set up logging
logger = logging.getLogger(__name__)

# Define standard field names for different operations
PREDICTION_INPUT_NAMES = [
    "feat_static_cat",
    "feat_static_real",
    "past_time_feat",
    "past_target",
    "past_observed_values",
    "future_time_feat",
]

TRAINING_INPUT_NAMES = PREDICTION_INPUT_NAMES + [
    "future_target",
    "future_observed_values",
]

class TACTiS2Estimator(PyTorchLightningEstimator):
    """
    Estimator for TACTiS2 model.
    
    This class handles training and inference for the TACTiS2 model, following the
    GluonTS estimator pattern.
    """
    
    @validated()
    def __init__(
        self,
        freq: str,
        prediction_length: int,
        context_length: int,
        # --- TACTiS2 specific arguments ---
        # Passed directly to TACTiS2Model/TACTiS
        flow_series_embedding_dim: int = 5,
        copula_series_embedding_dim: int = 48,
        flow_input_encoder_layers: int = 6, # Marginal CDF Encoder input layers
        copula_input_encoder_layers: int = 1, # Attentional Copula Encoder input layers
        marginal_embedding_dim_per_head: int = 8,
        marginal_num_heads: int = 5,
        marginal_num_layers: int = 4, # Marginal CDF Encoder transformer layers
        copula_embedding_dim_per_head: int = 8,
        copula_num_heads: int = 5,
        copula_num_layers: int = 2, # Attentional Copula Encoder transformer layers
        decoder_dsf_num_layers: int = 2,
        decoder_dsf_hidden_dim: int = 256,
        decoder_mlp_num_layers: int = 3,
        decoder_mlp_hidden_dim: int = 16,
        decoder_transformer_num_layers: int = 3,
        decoder_transformer_embedding_dim_per_head: int = 16,
        decoder_transformer_num_heads: int = 6,
        decoder_num_bins: int = 50, # Corresponds to AttentionalCopula resolution
        bagging_size: Optional[int] = None,
        input_encoding_normalization: bool = True,
        loss_normalization: str = "series",
        encoder_type: str = "standard",
        # Passed to TACTiS2LightningModule
        initial_stage: int = 1,
        stage2_start_epoch: int = 10,
        lr_stage1: float = 1.8e-3,
        lr_stage2: float = 7.0e-4,
        weight_decay_stage1: float = 0.0,
        weight_decay_stage2: float = 0.0,
        dropout_rate: float = 0.1,
        gradient_clip_val_stage1: float = 1000.0,
        gradient_clip_val_stage2: float = 1000.0,
        # General Estimator arguments
        use_lazyframe: bool = False,
        num_feat_dynamic_real: int = 0,
        num_feat_static_cat: int = 0,
        num_feat_static_real: int = 0,
        cardinality: Optional[List[int]] = None,
        embedding_dimension: Optional[List[int]] = None,
        scaling: Optional[str] = "std", # External scaling through GluonTS
        lags_seq: Optional[List[int]] = None,
        time_features: Optional[List[TimeFeature]] = None,
        num_parallel_samples: int = 100,
        batch_size: int = 32,
        num_batches_per_epoch: int = 50,
        trainer_kwargs: Optional[Dict[str, Any]] = dict(),
        train_sampler: Optional[InstanceSampler] = None,
        validation_sampler: Optional[InstanceSampler] = None,
        input_size: int = 1, # Number of target series
        **kwargs,
    ) -> None:
        trainer_kwargs = {
            "max_epochs": 100,
            **trainer_kwargs,
        }
        super().__init__(trainer_kwargs=trainer_kwargs)
        
        self.freq = freq
        self.prediction_length = prediction_length
        self.context_length = context_length
        
        self.use_lazyframe = use_lazyframe
        
        # --- Store TACTiS2 specific parameters ---
        # Model architecture params
        self.flow_series_embedding_dim = flow_series_embedding_dim
        self.copula_series_embedding_dim = copula_series_embedding_dim
        self.flow_input_encoder_layers = flow_input_encoder_layers
        self.copula_input_encoder_layers = copula_input_encoder_layers
        self.marginal_embedding_dim_per_head = marginal_embedding_dim_per_head
        self.marginal_num_heads = marginal_num_heads
        self.marginal_num_layers = marginal_num_layers
        self.copula_embedding_dim_per_head = copula_embedding_dim_per_head
        self.copula_num_heads = copula_num_heads
        self.copula_num_layers = copula_num_layers
        self.decoder_dsf_num_layers = decoder_dsf_num_layers
        self.decoder_dsf_hidden_dim = decoder_dsf_hidden_dim
        self.decoder_mlp_num_layers = decoder_mlp_num_layers
        self.decoder_mlp_hidden_dim = decoder_mlp_hidden_dim
        self.decoder_transformer_num_layers = decoder_transformer_num_layers
        self.decoder_transformer_embedding_dim_per_head = decoder_transformer_embedding_dim_per_head
        self.decoder_transformer_num_heads = decoder_transformer_num_heads
        self.decoder_num_bins = decoder_num_bins
        self.bagging_size = bagging_size
        self.input_encoding_normalization = input_encoding_normalization
        self.loss_normalization = loss_normalization
        self.encoder_type = encoder_type
        # Training stage / optimizer params
        self.initial_stage = initial_stage
        self.stage2_start_epoch = stage2_start_epoch
        self.lr_stage1 = lr_stage1
        self.lr_stage2 = lr_stage2
        self.weight_decay_stage1 = weight_decay_stage1
        self.weight_decay_stage2 = weight_decay_stage2
        self.dropout_rate = dropout_rate
        self.gradient_clip_val_stage1 = gradient_clip_val_stage1
        self.gradient_clip_val_stage2 = gradient_clip_val_stage2

        # Common parameters
        self.input_size = input_size
        self.num_feat_dynamic_real = num_feat_dynamic_real
        self.num_feat_static_cat = num_feat_static_cat
        self.num_feat_static_real = num_feat_static_real
        self.cardinality = cardinality if cardinality and num_feat_static_cat > 0 else [1]
        self.embedding_dimension = embedding_dimension
        self.scaling = scaling
        self.num_parallel_samples = num_parallel_samples
        
        self.batch_size = batch_size
        self.num_batches_per_epoch = num_batches_per_epoch
        
        self.train_sampler = train_sampler or ExpectedNumInstanceSampler(
            num_instances=1.0, min_future=prediction_length
        )
        self.validation_sampler = validation_sampler or ValidationSplitSampler(
            min_future=prediction_length
        )
        
        self.lags_seq = lags_seq or [0]
        
        if time_features is None:
            self.time_features = time_features_from_frequency_str(self.freq)
        else:
            self.time_features = time_features
        
        # Log any remaining kwargs
        if kwargs:
            logger.warning(f"TACTiS2Estimator received unused kwargs: {kwargs}")
            
    @staticmethod
    def get_params(trial, tuning_phase=None, dynamic_kwargs=None):
        """
        Get parameters for hyperparameter tuning.
        
        Parameters
        ----------
        trial
            Optuna trial object.
        context_length_choices
            List of possible context lengths.
        
        Returns
        -------
        Dict of parameter values.
        """
        if dynamic_kwargs is None:
            dynamic_kwargs = {}
        params = {
            # --- General ---
            "context_length_factor": trial.suggest_categorical("context_length_factor", dynamic_kwargs.get("context_length_factor", [1, 2, 3, 4])),
            "encoder_type": trial.suggest_categorical("encoder_type", ["standard", "temporal"]),

            # --- Marginal CDF Encoder ---
            "marginal_embedding_dim_per_head": trial.suggest_categorical("marginal_embedding_dim_per_head", dynamic_kwargs.get("marginal_embedding_dim_per_head", [8, 16, 32, 64, 128, 256])),
            "marginal_num_heads": trial.suggest_int("marginal_num_heads", 2, 6),
            "marginal_num_layers": trial.suggest_int("marginal_num_layers", 2, 5),
<<<<<<< HEAD
            "flow_input_encoder_layers": trial.suggest_int("flow_input_encoder_layers", 3, 7), # Renamed from marginal_input_encoder_layers
            "flow_series_embedding_dim": trial.suggest_categorical("flow_series_embedding_dim", dynamic_kwargs.get("flow_series_embedding_dim", [5, 8, 16, 32, 64, 128, 256])), # Renamed from marginal_ts_embedding_dim
=======
            "flow_input_encoder_layers": trial.suggest_int("flow_input_encoder_layers", 3, 7),
            "flow_series_embedding_dim": trial.suggest_categorical("flow_series_embedding_dim", [5, 8, 16, 32, 64, 128, 256]),
>>>>>>> 72404a6b

            # --- Attentional Copula Encoder ---
            "copula_embedding_dim_per_head": trial.suggest_categorical("copula_embedding_dim_per_head", dynamic_kwargs.get("copula_embedding_dim_per_head", [8, 16, 32, 64, 128, 256])),
            "copula_num_heads": trial.suggest_int("copula_num_heads", 2, 6),
            "copula_num_layers": trial.suggest_int("copula_num_layers", 1, 4),
            "copula_input_encoder_layers": trial.suggest_int("copula_input_encoder_layers", 1, 4),
<<<<<<< HEAD
            "copula_series_embedding_dim": trial.suggest_categorical("copula_series_embedding_dim", dynamic_kwargs.get("copula_series_embedding_dim", [16, 32, 48, 64, 128, 256])), # Renamed from copula_ts_embedding_dim
=======
            "copula_series_embedding_dim": trial.suggest_categorical("copula_series_embedding_dim", [16, 32, 48, 64, 128, 256]),
>>>>>>> 72404a6b

            # --- Decoder ---
            "decoder_dsf_num_layers": trial.suggest_int("decoder_dsf_num_layers", 1, 4),
            "decoder_dsf_hidden_dim": trial.suggest_categorical("decoder_dsf_hidden_dim", dynamic_kwargs.get("decoder_dsf_hidden_dim", [48, 64, 128, 256, 512])),
            "decoder_mlp_num_layers": trial.suggest_int("decoder_mlp_num_layers", 2, 5),
            "decoder_mlp_hidden_dim": trial.suggest_categorical("decoder_mlp_hidden_dim", dynamic_kwargs.get("decoder_mlp_hidden_dim", [8, 16, 32, 48, 64, 128, 256])),
            "decoder_transformer_num_layers": trial.suggest_int("decoder_transformer_num_layers", 2, 5),
            "decoder_transformer_embedding_dim_per_head": trial.suggest_categorical("decoder_transformer_embedding_dim_per_head", dynamic_kwargs.get("decoder_transformer_embedding_dim_per_head", [8, 16, 32, 48, 64, 128, 256])),
            "decoder_transformer_num_heads": trial.suggest_int("decoder_transformer_num_heads", 3, 7),
            "decoder_num_bins": trial.suggest_categorical("decoder_num_bins", dynamic_kwargs.get("decoder_num_bins", [20, 50, 100, 200])), # Corresponds to AttentionalCopula resolution

            # --- Optimizer Params ---
            "lr_stage1": trial.suggest_float("lr_stage1", 1e-4, 5e-3, log=True),
            "lr_stage2": trial.suggest_float("lr_stage2", 1e-4, 5e-3, log=True),
            "weight_decay_stage1": trial.suggest_categorical("weight_decay_stage1", dynamic_kwargs.get("weight_decay_stage1", [0.0, 1e-5, 1e-4, 1e-3])),
            "weight_decay_stage2": trial.suggest_categorical("weight_decay_stage2", dynamic_kwargs.get("weight_decay_stage2", [0.0, 1e-5, 1e-4, 1e-3])),

            # --- Dropout & Clipping ---
            "dropout_rate": trial.suggest_float("dropout_rate", 0.0, 0.3),
            "gradient_clip_val_stage1": trial.suggest_categorical("gradient_clip_val_stage1", dynamic_kwargs.get("gradient_clip_val_stage1", [0.0, 1000.0, 10000.0])),
            "gradient_clip_val_stage2": trial.suggest_categorical("gradient_clip_val_stage2", dynamic_kwargs.get("gradient_clip_val_stage2", [0.0, 1000.0, 10000.0])),

        }
        return params
    
    def create_transformation(self, use_lazyframe=True) -> Transformation:
        """
        Create the transformation pipeline.
        This is crucial for converting raw data into the format needed by the model.
        
        Parameters
        ----------
        use_lazyframe
            Whether to use LazyFrames for data processing (default is True)
            
        Returns
        -------
        A transformation pipeline that takes the raw data and converts it into the format
        expected by the model.
        """
        if use_lazyframe is None and hasattr(self, "use_lazyframe"):
            use_lazyframe = self.use_lazyframe
        else:
            use_lazyframe = False
        remove_field_names = []
        if self.num_feat_static_real == 0:
            remove_field_names.append(FieldName.FEAT_STATIC_REAL)
        if self.num_feat_dynamic_real == 0:
            remove_field_names.append(FieldName.FEAT_DYNAMIC_REAL)
        
        return Chain(
            [RemoveFields(field_names=remove_field_names)]
            + (
                [SetField(output_field=FieldName.FEAT_STATIC_CAT, value=[0])]
                if not self.num_feat_static_cat > 0
                else []
            )
            + (
                [SetField(output_field=FieldName.FEAT_STATIC_REAL, value=[0.0])]
                if not self.num_feat_static_real > 0
                else []
            )
            + [
                AsNumpyArray(
                    field=FieldName.FEAT_STATIC_CAT,
                    expected_ndim=1,
                    dtype=int,
                ),
                AsNumpyArray(
                    field=FieldName.FEAT_STATIC_REAL,
                    expected_ndim=1,
                ),
                # Target field transformation - Ensure it's treated as 2D (time, num_series)
                AsLazyFrame(
                    field=FieldName.TARGET,
                    expected_ndim=2
                ) if use_lazyframe else AsNumpyArray(
                    field=FieldName.TARGET,
                    expected_ndim=2,
                ),
                AddObservedValuesIndicator(
                    target_field=FieldName.TARGET,
                    output_field=FieldName.OBSERVED_VALUES,
                    dtype=pl.Float32 if use_lazyframe else np.float32
                ),
                AddTimeFeatures(
                    start_field=FieldName.START,
                    target_field=FieldName.TARGET,
                    output_field=FieldName.FEAT_TIME,
                    time_features=self.time_features,
                    pred_length=self.prediction_length,
                ),
                AddAgeFeature(
                    target_field=FieldName.TARGET,
                    output_field=FieldName.FEAT_AGE,
                    pred_length=self.prediction_length,
                    log_scale=True,
                ),
                VstackFeatures(
                    output_field=FieldName.FEAT_TIME,
                    input_fields=[FieldName.FEAT_TIME, FieldName.FEAT_AGE]
                    + (
                        [FieldName.FEAT_DYNAMIC_REAL]
                        if self.num_feat_dynamic_real > 0
                        else []
                    ),
                ),
            ]
        )
    
    def _create_instance_splitter(self, module: TACTiS2LightningModule, mode: str):
        """
        Create an instance splitter for creating training/validation examples.
        
        Parameters
        ----------
        module
            The TACTiS2 lightning module.
        mode
            The mode of the splitter, either "training", "validation", or "test".
        
        Returns
        -------
        An instance splitter transformation.
        """
        assert mode in ["training", "validation", "test"]
        
        instance_sampler = {
            "training": self.train_sampler,
            "validation": self.validation_sampler,
            "test": TestSplitSampler(),
        }[mode]
        
        return InstanceSplitter(
            target_field=FieldName.TARGET,
            is_pad_field=FieldName.IS_PAD,
            start_field=FieldName.START,
            forecast_start_field=FieldName.FORECAST_START,
            instance_sampler=instance_sampler,
            past_length=self.context_length,
            future_length=self.prediction_length,
            time_series_fields=[
                FieldName.FEAT_TIME,
                FieldName.OBSERVED_VALUES,
            ],
        )
    
    def create_training_data_loader(
        self,
        data: Dataset,
        module: TACTiS2LightningModule,
        shuffle_buffer_length: Optional[int] = None,
        **kwargs,
    ) -> Iterable:
        """
        Create the training data loader.
        
        Parameters
        ----------
        data
            The training dataset.
        module
            The TACTiS2 lightning module.
        shuffle_buffer_length
            Length of the shuffle buffer.
        
        Returns
        -------
        An iterable over the training dataset.
        """
        data = Cyclic(data).stream()
        instances = self._create_instance_splitter(module, "training").apply(
            data, is_train=True
        )
        return as_stacked_batches(
            instances,
            batch_size=self.batch_size,
            shuffle_buffer_length=shuffle_buffer_length,
            field_names=TRAINING_INPUT_NAMES,
            output_type=torch.tensor,
            num_batches_per_epoch=self.num_batches_per_epoch,
        )

    def create_validation_data_loader(
        self,
        data: Dataset,
        module: TACTiS2LightningModule,
        **kwargs,
    ) -> Iterable:
        """
        Create the validation data loader.
        
        Parameters
        ----------
        data
            The validation dataset.
        module
            The TACTiS2 lightning module.
        
        Returns
        -------
        An iterable over the validation dataset.
        """
        instances = self._create_instance_splitter(module, "validation").apply(
            data, is_train=True
        )
        return as_stacked_batches(
            instances,
            batch_size=self.batch_size,
            field_names=TRAINING_INPUT_NAMES,
            output_type=torch.tensor,
        )
    
    def create_predictor(
        self,
        transformation: Transformation,
        module: TACTiS2LightningModule,
        **kwargs
    ) -> PyTorchPredictor:
        """
        Create a predictor from a trained model.
        
        Parameters
        ----------
        transformation
            Transformation to apply to the input data.
        module
            Trained TACTiS2 lightning module.
        
        Returns
        -------
        A PyTorch predictor that can be used for making predictions.
        """
        prediction_splitter = self._create_instance_splitter(module, "test")
        
        return PyTorchPredictor(
            input_names=PREDICTION_INPUT_NAMES,
            prediction_net=module,
            batch_size=self.batch_size,
            prediction_length=self.prediction_length,
            input_transform=transformation + prediction_splitter,
            forecast_generator=SampleForecastGenerator(),
            device=torch.device("cuda" if torch.cuda.is_available() else "cpu"),
        )

    def create_lightning_module(self) -> TACTiS2LightningModule:
        """
        Create a new TACTiS2 lightning module.
        
        Returns
        -------
        A TACTiS2 lightning module.
        """
        # Gather all configured parameters for the TACTiS2Model into a dictionary
        model_config = {
            # Data dimensions
            "num_series": self.input_size,
            "context_length": self.context_length,
            "prediction_length": self.prediction_length,
            # TACTiS specific parameters from __init__
            "flow_series_embedding_dim": self.flow_series_embedding_dim,
            "copula_series_embedding_dim": self.copula_series_embedding_dim,
            "flow_input_encoder_layers": self.flow_input_encoder_layers,
            "copula_input_encoder_layers": self.copula_input_encoder_layers,
            "marginal_embedding_dim_per_head": self.marginal_embedding_dim_per_head,
            "marginal_num_heads": self.marginal_num_heads,
            "marginal_num_layers": self.marginal_num_layers,
            "copula_embedding_dim_per_head": self.copula_embedding_dim_per_head,
            "copula_num_heads": self.copula_num_heads,
            "copula_num_layers": self.copula_num_layers,
            "decoder_dsf_num_layers": self.decoder_dsf_num_layers,
            "decoder_dsf_hidden_dim": self.decoder_dsf_hidden_dim,
            "decoder_mlp_num_layers": self.decoder_mlp_num_layers,
            "decoder_mlp_hidden_dim": self.decoder_mlp_hidden_dim,
            "decoder_transformer_num_layers": self.decoder_transformer_num_layers,
            "decoder_transformer_embedding_dim_per_head": self.decoder_transformer_embedding_dim_per_head,
            "decoder_transformer_num_heads": self.decoder_transformer_num_heads,
            "decoder_num_bins": self.decoder_num_bins,
            "bagging_size": self.bagging_size,
            "input_encoding_normalization": self.input_encoding_normalization,
            "loss_normalization": self.loss_normalization,
            "encoder_type": self.encoder_type, # Pass encoder type
            "dropout_rate": self.dropout_rate, # Pass dropout rate
            # GluonTS compatability parameters
            "cardinality": self.cardinality,
            "num_feat_dynamic_real": self.num_feat_dynamic_real,
            "num_feat_static_real": self.num_feat_static_real,
            "num_feat_static_cat": self.num_feat_static_cat,
            "embedding_dimension": self.embedding_dimension,
            "scaling": self.scaling,
            "lags_seq": self.lags_seq,
            "num_parallel_samples": self.num_parallel_samples,
        }
        
        # Pass the model configuration dictionary instead of the model instance
        return TACTiS2LightningModule(
            model_config=model_config, # Pass config dict
            # Pass stage-specific optimizer params
            lr_stage1=self.lr_stage1,
            lr_stage2=self.lr_stage2,
            weight_decay_stage1=self.weight_decay_stage1,
            weight_decay_stage2=self.weight_decay_stage2,
            # Pass training stage params
            stage=self.initial_stage,
            stage2_start_epoch=self.stage2_start_epoch,
            gradient_clip_val_stage1=self.gradient_clip_val_stage1, # Pass stage 1 clipping
            gradient_clip_val_stage2=self.gradient_clip_val_stage2, # Pass stage 2 clipping
        )<|MERGE_RESOLUTION|>--- conflicted
+++ resolved
@@ -226,24 +226,15 @@
             "marginal_embedding_dim_per_head": trial.suggest_categorical("marginal_embedding_dim_per_head", dynamic_kwargs.get("marginal_embedding_dim_per_head", [8, 16, 32, 64, 128, 256])),
             "marginal_num_heads": trial.suggest_int("marginal_num_heads", 2, 6),
             "marginal_num_layers": trial.suggest_int("marginal_num_layers", 2, 5),
-<<<<<<< HEAD
             "flow_input_encoder_layers": trial.suggest_int("flow_input_encoder_layers", 3, 7), # Renamed from marginal_input_encoder_layers
             "flow_series_embedding_dim": trial.suggest_categorical("flow_series_embedding_dim", dynamic_kwargs.get("flow_series_embedding_dim", [5, 8, 16, 32, 64, 128, 256])), # Renamed from marginal_ts_embedding_dim
-=======
-            "flow_input_encoder_layers": trial.suggest_int("flow_input_encoder_layers", 3, 7),
-            "flow_series_embedding_dim": trial.suggest_categorical("flow_series_embedding_dim", [5, 8, 16, 32, 64, 128, 256]),
->>>>>>> 72404a6b
 
             # --- Attentional Copula Encoder ---
             "copula_embedding_dim_per_head": trial.suggest_categorical("copula_embedding_dim_per_head", dynamic_kwargs.get("copula_embedding_dim_per_head", [8, 16, 32, 64, 128, 256])),
             "copula_num_heads": trial.suggest_int("copula_num_heads", 2, 6),
             "copula_num_layers": trial.suggest_int("copula_num_layers", 1, 4),
             "copula_input_encoder_layers": trial.suggest_int("copula_input_encoder_layers", 1, 4),
-<<<<<<< HEAD
             "copula_series_embedding_dim": trial.suggest_categorical("copula_series_embedding_dim", dynamic_kwargs.get("copula_series_embedding_dim", [16, 32, 48, 64, 128, 256])), # Renamed from copula_ts_embedding_dim
-=======
-            "copula_series_embedding_dim": trial.suggest_categorical("copula_series_embedding_dim", [16, 32, 48, 64, 128, 256]),
->>>>>>> 72404a6b
 
             # --- Decoder ---
             "decoder_dsf_num_layers": trial.suggest_int("decoder_dsf_num_layers", 1, 4),
