--- conflicted
+++ resolved
@@ -213,16 +213,8 @@
         Dict of parameter values.
         """
         params = {
-<<<<<<< HEAD
-             "context_length_factor": trial.suggest_categorical("context_length_factor", [1, 2, 3, 4]),
-            "flow_series_embedding_dim": trial.suggest_int("flow_series_embedding_dim", 16, 64),
-            "copula_series_embedding_dim": trial.suggest_int("copula_series_embedding_dim", 16, 64),
-            "flow_input_encoder_layers": trial.suggest_int("flow_input_encoder_layers", 1, 3),
-            "copula_input_encoder_layers": trial.suggest_int("copula_input_encoder_layers", 1, 3),
-            "data_normalization": trial.suggest_categorical("data_normalization", ["none", "series"]),
-=======
             # --- General ---
-            "context_length": trial.suggest_categorical("context_length", context_length_choices),
+            "context_length_factor": trial.suggest_categorical("context_length_factor", [1, 2, 3, 4]),
             "encoder_type": trial.suggest_categorical("encoder_type", ["standard", "temporal"]),
 
             # --- Marginal CDF Encoder ---
@@ -259,7 +251,7 @@
             "dropout_rate": trial.suggest_float("dropout_rate", 0.0, 0.3),
             "gradient_clip_val_stage1": trial.suggest_categorical("gradient_clip_val_stage1", [0.0, 1000.0, 10000.0]),
             "gradient_clip_val_stage2": trial.suggest_categorical("gradient_clip_val_stage2", [0.0, 1000.0, 10000.0]),
->>>>>>> 91262fee
+
         }
         return params
     
